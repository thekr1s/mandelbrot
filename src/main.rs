extern crate num;
use num::Complex;

/// Try to determine if `c` is in the Mandelbrot set, using at most `limit`
/// iterations to decide.
///
/// If `c` is not a member, return `Some(i)`, where `i` is the number of
/// iterations it took for `c` to leave the circle of radius two centered on the
/// origin. If `c` seems to be a member (more precisely, if we reached the
/// iteration limit without being able to prove that `c` is not a member),
/// return `None`.
fn escape_time(c: Complex<f64>, limit: u32) -> Option<u32> {
    let mut z = Complex { re: 0.0, im: 0.0 };
    for i in 0..limit {
        z = z * z + c;
        if z.norm_sqr() > 4.0 {
            return Some(i);
        }
    }

    None
}

use std::str::FromStr;

/// Parse the string `s` as a coordinate pair, like `"400x600"` or `"1.0,0.5"`.
///
/// Specifically, `s` should have the form <left><sep><right>, where <sep> is
/// the character given by the `separator` argument, and <left> and <right> are both
/// strings that can be parsed by `T::from_str`.
///
/// If `s` has the proper form, return `Some<(x, y)>`. If it doesn't parse
/// correctly, return `None`.
fn parse_pair<T: FromStr>(s: &str, separator: char) -> Option<(T, T)> {
    match s.find(separator) {
        None => None,
        Some(index) => {
            match (T::from_str(&s[..index]), T::from_str(&s[index + 1..])) {
                (Ok(l), Ok(r)) => Some((l, r)),
                _ => None
            }
        }
    }
}

#[test]
fn test_parse_pair() {
    assert_eq!(parse_pair::<i32>("",        ','), None);
    assert_eq!(parse_pair::<i32>("10,",     ','), None);
    assert_eq!(parse_pair::<i32>(",10",     ','), None);
    assert_eq!(parse_pair::<i32>("10,20",   ','), Some((10, 20)));
    assert_eq!(parse_pair::<i32>("10,20xy", ','), None);
    assert_eq!(parse_pair::<f64>("0.5x",    'x'), None);
    assert_eq!(parse_pair::<f64>("0.5x1.5", 'x'), Some((0.5, 1.5)));
}

/// Parse a pair of floating-point numbers separated by a comma as a complex
/// number.
fn parse_complex(s: &str) -> Option<Complex<f64>> {
    match parse_pair(s, ',') {
        Some((re, im)) => Some(Complex { re, im }),
        None => None
    }
}

#[test]
fn test_parse_complex() {
    assert_eq!(parse_complex("1.25,-0.0625"),
               Some(Complex { re: 1.25, im: -0.0625 }));
    assert_eq!(parse_complex(",-0.0625"), None);
}

/// Given the row and column of a pixel in the output image, return the
/// corresponding point on the complex plane.
///
/// `bounds` is a pair giving the width and height of the image in pixels.
/// `pixel` is a (column, row) pair indicating a particular pixel in that image.
/// The `upper_left` and `lower_right` parameters are points on the complex
/// plane designating the area our image covers.
fn pixel_to_point(bounds: (usize, usize),
                  pixel: (usize, usize),
                  upper_left: Complex<f64>,
                  lower_right: Complex<f64>)
    -> Complex<f64>
{
    let (width, height) = (lower_right.re - upper_left.re,
                           upper_left.im - lower_right.im);
    Complex {
        re: upper_left.re + pixel.0 as f64 * width  / bounds.0 as f64,
        im: upper_left.im - pixel.1 as f64 * height / bounds.1 as f64
        // Why subtraction here? pixel.1 increases as we go down,
        // but the imaginary component increases as we go up.
    }
}

#[test]
fn test_pixel_to_point() {
    assert_eq!(pixel_to_point((100, 100), (25, 75),
                              Complex { re: -1.0, im:  1.0 },
                              Complex { re:  1.0, im: -1.0 }),
               Complex { re: -0.5, im: -0.5 });
}

/// Render a rectangle of the Mandelbrot set into a buffer of pixels.
///
/// The `bounds` argument gives the width and height of the buffer `pixels`,
/// which holds one grayscale pixel per byte. The `upper_left` and `lower_right`
/// arguments specify points on the complex plane corresponding to the upper-
/// left and lower-right corners of the pixel buffer.
fn render(pixels: &mut [u8],
          bounds: (usize, usize),
          upper_left: Complex<f64>,
          lower_right: Complex<f64>)
{
    assert!(pixels.len() == bounds.0 * bounds.1);

    for row in 0 .. bounds.1 {
        for column in 0 .. bounds.0 {
            let point = pixel_to_point(bounds, (column, row),
                                       upper_left, lower_right);
            pixels[row * bounds.0 + column] =
                match escape_time(point, 255) {
                    None => 0,
                    Some(count) => 255 - count as u8
                };
        }
    }
}

extern crate image;

use image::ColorType;
use image::png::PNGEncoder;
use std::fs::File;

/// Write the buffer `pixels`, whose dimensions are given by `bounds`, to the
/// file named `filename`.
fn write_image(filename: &str, pixels: &[u8], bounds: (usize, usize))
    -> Result<(), std::io::Error>
{
    let output = File::create(filename)?;

    let encoder = PNGEncoder::new(output);
    encoder.encode(&pixels,
                   bounds.0 as u32, bounds.1 as u32,
                   ColorType::Gray(8))?;

    Ok(())
}

extern crate crossbeam;

use std::io::Write;

fn main() {
    let args: Vec<String> = std::env::args().collect();

    if args.len() != 5 {
        writeln!(std::io::stderr(),
                 "Usage: mandelbrot FILE PIXELS UPPERLEFT LOWERRIGHT")
            .unwrap();
        writeln!(std::io::stderr(),
                 "Example: {} mandel.png 1000x750 -1.20,0.35 -1,0.20",
                 args[0])
            .unwrap();
        std::process::exit(1);
    }

    let bounds = parse_pair(&args[2], 'x')
        .expect("error parsing image dimensions");
    let upper_left = parse_complex(&args[3])
        .expect("error parsing upper left corner point");
    let lower_right = parse_complex(&args[4])
        .expect("error parsing lower right corner point");

    let mut pixels = vec![0; bounds.0 * bounds.1];
<<<<<<< HEAD

    let threads = 8;
    let shard_rows = bounds.1 / threads + 1;

    {
        let shards : Vec<_> = pixels.chunks_mut(shard_rows * bounds.0).collect();
        crossbeam::scope(|scope| {
            for (i, shard) in shards.into_iter().enumerate() {
                let top = shard_rows * i;
                let height = shard.len() / bounds.0;
                let shard_bounds = (bounds.0, height);
                scope.spawn(move || {
                    render(shard, shard_bounds,
                           pixel_to_point(bounds, (0, top), upper_left, lower_right),
                           pixel_to_point(bounds, (bounds.0, top + height), upper_left, lower_right));
                });
            }
        });
    }
=======
>>>>>>> 0b1c8eb4

    render(&mut pixels, bounds, upper_left, lower_right);

    write_image(&args[1], &pixels, bounds)
        .expect("error writing PNG file");
}<|MERGE_RESOLUTION|>--- conflicted
+++ resolved
@@ -1,3 +1,4 @@
+extern crate crossbeam;
 extern crate num;
 use num::Complex;
 
@@ -148,8 +149,6 @@
     Ok(())
 }
 
-extern crate crossbeam;
-
 use std::io::Write;
 
 fn main() {
@@ -174,30 +173,30 @@
         .expect("error parsing lower right corner point");
 
     let mut pixels = vec![0; bounds.0 * bounds.1];
-<<<<<<< HEAD
 
     let threads = 8;
-    let shard_rows = bounds.1 / threads + 1;
+    let rows_per_band = bounds.1 / threads + 1;
 
     {
-        let shards : Vec<_> = pixels.chunks_mut(shard_rows * bounds.0).collect();
-        crossbeam::scope(|scope| {
-            for (i, shard) in shards.into_iter().enumerate() {
-                let top = shard_rows * i;
-                let height = shard.len() / bounds.0;
-                let shard_bounds = (bounds.0, height);
-                scope.spawn(move || {
-                    render(shard, shard_bounds,
-                           pixel_to_point(bounds, (0, top), upper_left, lower_right),
-                           pixel_to_point(bounds, (bounds.0, top + height), upper_left, lower_right));
+        let bands: Vec<&mut [u8]> =
+            pixels.chunks_mut(rows_per_band * bounds.0).collect();
+        crossbeam::scope(|spawner| {
+            for (i, band) in bands.into_iter().enumerate() {
+                let top = rows_per_band * i;
+                let height = band.len() / bounds.0;
+                let band_bounds = (bounds.0, height);
+                let band_upper_left =
+                    pixel_to_point(bounds, (0, top), upper_left, lower_right);
+                let band_lower_right =
+                    pixel_to_point(bounds, (bounds.0, top + height),
+                                   upper_left, lower_right);
+
+                spawner.spawn(move || {
+                    render(band, band_bounds, band_upper_left, band_lower_right);
                 });
             }
         });
     }
-=======
->>>>>>> 0b1c8eb4
-
-    render(&mut pixels, bounds, upper_left, lower_right);
 
     write_image(&args[1], &pixels, bounds)
         .expect("error writing PNG file");
