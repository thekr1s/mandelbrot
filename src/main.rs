extern crate num;
use num::Complex;

/// Try to determine if `c` is in the Mandelbrot set, using at most `limit`
/// iterations to decide.
///
/// If `c` is not a member, return `Some(i)`, where `i` is the number of
/// iterations it took for `c` to leave the circle of radius two centered on the
/// origin. If `c` seems to be a member (more precisely, if we reached the
/// iteration limit without being able to prove that `c` is not a member),
/// return `None`.
fn escape_time(c: Complex<f64>, limit: u32) -> Option<u32> {
    let mut z = Complex { re: 0.0, im: 0.0 };
    for i in 0..limit {
        z = z * z + c;
        if z.norm_sqr() > 4.0 {
            return Some(i);
        }
    }

    None
}

use std::str::FromStr;

/// Parse the string `s` as a coordinate pair, like `"400x600"` or `"1.0,0.5"`.
///
/// Specifically, `s` should have the form <left><sep><right>, where <sep> is
/// the character given by the `separator` argument, and <left> and <right> are both
/// strings that can be parsed by `T::from_str`.
///
/// If `s` has the proper form, return `Some<(x, y)>`. If it doesn't parse
/// correctly, return `None`.
fn parse_pair<T: FromStr>(s: &str, separator: char) -> Option<(T, T)> {
    match s.find(separator) {
        None => None,
        Some(index) => {
            match (T::from_str(&s[..index]), T::from_str(&s[index + 1..])) {
                (Ok(l), Ok(r)) => Some((l, r)),
                _ => None
            }
        }
    }
}

#[test]
fn test_parse_pair() {
    assert_eq!(parse_pair::<i32>("",        ','), None);
    assert_eq!(parse_pair::<i32>("10,",     ','), None);
    assert_eq!(parse_pair::<i32>(",10",     ','), None);
    assert_eq!(parse_pair::<i32>("10,20",   ','), Some((10, 20)));
    assert_eq!(parse_pair::<i32>("10,20xy", ','), None);
    assert_eq!(parse_pair::<f64>("0.5x",    'x'), None);
    assert_eq!(parse_pair::<f64>("0.5x1.5", 'x'), Some((0.5, 1.5)));
}

/// Parse a pair of floating-point numbers separated by a comma as a complex
/// number.
fn parse_complex(s: &str) -> Option<Complex<f64>> {
    match parse_pair(s, ',') {
        Some((re, im)) => Some(Complex { re, im }),
        None => None
    }
}

#[test]
fn test_parse_complex() {
    assert_eq!(parse_complex("1.25,-0.0625"),
               Some(Complex { re: 1.25, im: -0.0625 }));
    assert_eq!(parse_complex(",-0.0625"), None);
}

/// Given the row and column of a pixel in the output image, return the
/// corresponding point on the complex plane.
///
/// `bounds` is a pair giving the width and height of the image in pixels.
/// `pixel` is a (column, row) pair indicating a particular pixel in that image.
/// The `upper_left` and `lower_right` parameters are points on the complex
/// plane designating the area our image covers.
fn pixel_to_point(bounds: (usize, usize),
                  pixel: (usize, usize),
                  upper_left: Complex<f64>,
                  lower_right: Complex<f64>)
    -> Complex<f64>
{
    let (width, height) = (lower_right.re - upper_left.re,
                           upper_left.im - lower_right.im);
    Complex {
        re: upper_left.re + pixel.0 as f64 * width  / bounds.0 as f64,
        im: upper_left.im - pixel.1 as f64 * height / bounds.1 as f64
        // Why subtraction here? pixel.1 increases as we go down,
        // but the imaginary component increases as we go up.
    }
}

#[test]
fn test_pixel_to_point() {
    assert_eq!(pixel_to_point((100, 100), (25, 75),
                              Complex { re: -1.0, im:  1.0 },
                              Complex { re:  1.0, im: -1.0 }),
               Complex { re: -0.5, im: -0.5 });
}

/// Render a rectangle of the Mandelbrot set into a buffer of pixels.
///
/// The `bounds` argument gives the width and height of the buffer `pixels`,
/// which holds one grayscale pixel per byte. The `upper_left` and `lower_right`
/// arguments specify points on the complex plane corresponding to the upper-
/// left and lower-right corners of the pixel buffer.
fn render(pixels: &mut [u8],
          bounds: (usize, usize),
          upper_left: Complex<f64>,
          lower_right: Complex<f64>)
{
    assert!(pixels.len() == bounds.0 * bounds.1);

    for row in 0 .. bounds.1 {
        for column in 0 .. bounds.0 {
            let point = pixel_to_point(bounds, (column, row),
                                       upper_left, lower_right);
            pixels[row * bounds.0 + column] =
                match escape_time(point, 255) {
                    None => 0,
                    Some(count) => 255 - count as u8
                };
        }
    }
}

extern crate image;

use image::ColorType;
use image::png::PNGEncoder;
use std::fs::File;

/// Write the buffer `pixels`, whose dimensions are given by `bounds`, to the
/// file named `filename`.
fn write_image(filename: &str, pixels: &[u8], bounds: (usize, usize))
    -> Result<(), std::io::Error>
{
    let output = File::create(filename)?;

    let encoder = PNGEncoder::new(output);
    encoder.encode(&pixels,
                   bounds.0 as u32, bounds.1 as u32,
                   ColorType::Gray(8))?;

    Ok(())
}

extern crate rayon;

use std::io::Write;
use rayon::prelude::*;

fn main() {
    let args: Vec<String> = std::env::args().collect();

    if args.len() != 5 {
        writeln!(std::io::stderr(),
                 "Usage: mandelbrot FILE PIXELS UPPERLEFT LOWERRIGHT")
            .unwrap();
        writeln!(std::io::stderr(),
                 "Example: {} mandel.png 1000x750 -1.20,0.35 -1,0.20",
                 args[0])
            .unwrap();
        std::process::exit(1);
    }

    let bounds = parse_pair(&args[2], 'x')
        .expect("error parsing image dimensions");
    let upper_left = parse_complex(&args[3])
        .expect("error parsing upper left corner point");
    let lower_right = parse_complex(&args[4])
        .expect("error parsing lower right corner point");

    let mut pixels = vec![0; bounds.0 * bounds.1];

<<<<<<< HEAD
    // Scope of slicing up `pixels` into horizontal bands.
    {
        let bands: Vec<(usize, &mut [u8])> = pixels
            .chunks_mut(bounds.0)
            .enumerate()
            .collect();

        bands.into_par_iter()
            .weight_max()
            .for_each(|(i, band)| {
                let top = i;
                let band_bounds = (bounds.0, 1);
                let band_upper_left = pixel_to_point(bounds, (0, top),
                                                     upper_left, lower_right);
                let band_lower_right = pixel_to_point(bounds, (bounds.0, top + 1),
                                                      upper_left, lower_right);
                render(band, band_bounds, band_upper_left, band_lower_right);
            });
    }

    write_image(&args[1], &pixels, bounds).expect("error writing PNG file");
=======
    render(&mut pixels, bounds, upper_left, lower_right);

    write_image(&args[1], &pixels, bounds)
        .expect("error writing PNG file");
>>>>>>> 0b1c8eb4
}<|MERGE_RESOLUTION|>--- conflicted
+++ resolved
@@ -1,5 +1,8 @@
 extern crate num;
 use num::Complex;
+
+extern crate rayon;
+use rayon::prelude::*;
 
 /// Try to determine if `c` is in the Mandelbrot set, using at most `limit`
 /// iterations to decide.
@@ -148,10 +151,7 @@
     Ok(())
 }
 
-extern crate rayon;
-
 use std::io::Write;
-use rayon::prelude::*;
 
 fn main() {
     let args: Vec<String> = std::env::args().collect();
@@ -176,7 +176,6 @@
 
     let mut pixels = vec![0; bounds.0 * bounds.1];
 
-<<<<<<< HEAD
     // Scope of slicing up `pixels` into horizontal bands.
     {
         let bands: Vec<(usize, &mut [u8])> = pixels
@@ -198,10 +197,4 @@
     }
 
     write_image(&args[1], &pixels, bounds).expect("error writing PNG file");
-=======
-    render(&mut pixels, bounds, upper_left, lower_right);
-
-    write_image(&args[1], &pixels, bounds)
-        .expect("error writing PNG file");
->>>>>>> 0b1c8eb4
 }